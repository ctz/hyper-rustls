--- conflicted
+++ resolved
@@ -34,22 +34,18 @@
         http.enforce_http(false);
         let mut config = ClientConfig::new();
         config.alpn_protocols = vec![b"h2".to_vec(), b"http/1.1".to_vec()];
-<<<<<<< HEAD
-        config.root_store = match rustls_native_certs::load_native_certs() {
-            Ok(store) => store,
-            Err((Some(store), err)) => {
-                warn!("Could not load all certificates: {:?}", err);
-                store
-            }
-            Err((None, err)) => {
-                Err(err).expect("cannot access native cert store")
-            }
-        };
-=======
         #[cfg(feature = "rustls-native-certs")] 
         {
-            config.root_store = rustls_native_certs::load_native_certs()
-                .expect("cannot access native cert store");
+            config.root_store = match rustls_native_certs::load_native_certs() {
+                Ok(store) => store,
+                Err((Some(store), err)) => {
+                    warn!("Could not load all certificates: {:?}", err);
+                    store
+                }
+                Err((None, err)) => {
+                    Err(err).expect("cannot access native cert store")
+                }
+            };
         }
         #[cfg(feature = "webpki-roots")] 
         {
@@ -57,7 +53,6 @@
                 .root_store
                 .add_server_trust_anchors(&webpki_roots::TLS_SERVER_ROOTS);
         }
->>>>>>> 5422cd99
         config.ct_logs = Some(&ct_logs::LOGS);
         (http, config).into()
     }
