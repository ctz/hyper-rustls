[package]
name = "hyper-rustls"
<<<<<<< HEAD
<<<<<<< HEAD
version = "0.17.1"
=======
version = "0.18.0-alpha.1"
>>>>>>> Upgrade to std futures and tokio 0.2
=======
version = "0.18.0-alpha.1"
>>>>>>> 0b93ed6f
edition = "2018"
authors = ["Joseph Birr-Pixton <jpixton@gmail.com>"]
license = "Apache-2.0/ISC/MIT"
readme = "README.md"
description = "Rustls+hyper integration for pure rust HTTPS"
homepage = "https://github.com/ctz/hyper-rustls"
repository = "https://github.com/ctz/hyper-rustls"

[dependencies]
bytes = "0.4"
ct-logs = { version = "^0.6.0", optional = true }
futures-preview = { version = "0.3.0-alpha.17", features = ["async-await", "nightly"] }
hyper = { git = "https://github.com/hyperium/hyper.git", branch = "master", default-features = false }
rustls = "0.16"
tokio-io-new = { version="0.2.0-alpha.1", package="tokio-io" }
tokio-rustls = "0.12.0-alpha.1"
webpki = "^0.21.0"
webpki-roots = { version = "^0.17.0", optional = true }

[dev-dependencies]
tokio = "0.2.0-alpha.1"

[features]
default = ["tokio-runtime"]
tokio-runtime = ["hyper/runtime", "ct-logs", "webpki-roots"]

[[example]]
name = "client"
path = "examples/client.rs"
required-features = ["tokio-runtime"]

[[example]]
name = "server"
path = "examples/server.rs"
required-features = ["tokio-runtime"]<|MERGE_RESOLUTION|>--- conflicted
+++ resolved
@@ -1,14 +1,6 @@
 [package]
 name = "hyper-rustls"
-<<<<<<< HEAD
-<<<<<<< HEAD
-version = "0.17.1"
-=======
 version = "0.18.0-alpha.1"
->>>>>>> Upgrade to std futures and tokio 0.2
-=======
-version = "0.18.0-alpha.1"
->>>>>>> 0b93ed6f
 edition = "2018"
 authors = ["Joseph Birr-Pixton <jpixton@gmail.com>"]
 license = "Apache-2.0/ISC/MIT"
